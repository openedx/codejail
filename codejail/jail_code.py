--- conflicted
+++ resolved
@@ -187,12 +187,8 @@
 
 
 def jail_code(command, code=None, files=None, extra_files=None, argv=None,
-<<<<<<< HEAD
               stdin=None, limit_overrides_context=None, slug=None, 
-              live_output=None, artifacts=None):
-=======
-              stdin=None, limit_overrides_context=None, slug=None):
->>>>>>> a7c1364f
+              artifacts=None):
     """
     Run code in a jailed subprocess.
 
